--- conflicted
+++ resolved
@@ -16,22 +16,12 @@
 import { bases } from "multiformats/basics";
 import { EventEmitter } from "events";
 import { createHeliaOrbitDB, cleanupOrbitDBDirectories } from "./utils.js";
-<<<<<<< HEAD
 import {
   generateBackupPrefix,
   getBackupFilenames,
   findLatestBackup
 } from "./backup-helpers.js";
-
-// Fallback logger if not imported
-const logger = {
-  info: console.log,
-  warn: console.warn,
-  error: console.error
-};
-=======
 import logger from "./logger.js";
->>>>>>> c95cceaf
 
 /**
  * Default configuration options
@@ -176,13 +166,9 @@
       logger.warn(`   ⚠️ Could not get manifest: ${error.message}`);
     }
 
-<<<<<<< HEAD
-    // 3. Get identity blocks by iterating through all storage blocks
-    logger.info(`   🔍 Scanning all storage blocks for identities...`);
-=======
     // 3. Get identity blocks using identities system and from log entries
     logger.debug(`Getting identity blocks from identities system and log entries...`);
->>>>>>> c95cceaf
+    logger.info(`   🔍 Scanning all storage blocks for identities...`);
 
     // Collect all identity references from log entries
     const referencedIdentities = new Set();
@@ -276,16 +262,10 @@
           // Check if this is an identity block (enhanced detection)
           if (content && content.id && (content.type || content.publicKey)) {
             blocks.set(hash, { cid, bytes });
-<<<<<<< HEAD
-            blockSources.set(hash, "identity");
-            logger.info(
-              `   ✓ Identity block found: ${hash}${referencedIdentities.has(hash) ? " (referenced)" : " (discovered)"}`,
-=======
             blockSources.set(hash, "identity_discovered");
             discoveredIdentities++;
-            console.log(
+            logger.info(
               `   ✓ Identity block discovered: ${hash}${referencedIdentities.has(hash) ? " (was referenced)" : " (unreferenced)"}`,
->>>>>>> c95cceaf
             );
           }
         }
@@ -946,11 +926,7 @@
  * @returns {Promise<Object>} - Analysis results
  */
 export async function analyzeBlocks(blockstore, downloadedBlocks = null) {
-<<<<<<< HEAD
-  logger.info("🔍 Analyzing downloaded blocks...");
-=======
   logger.debug("Analyzing downloaded blocks...");
->>>>>>> c95cceaf
 
   const analysis = {
     manifestBlocks: [],
@@ -1314,13 +1290,8 @@
       `   ⚡ OPTIMIZATION: Downloaded only ${logEntryBlocks.size} log entries instead of ${spaceFiles.length} total files`,
     );
 
-<<<<<<< HEAD
-    // Step 3: Direct fallback reconstruction (skip analysis since we only have log entries)
-    logger.info("\n🔧 Step 3: Reconstructing database from log entries...");
-=======
-  // Step 3: Direct fallback reconstruction with joinEntry support
-    console.log("\n🔧 Step 3: Reconstructing database from log entries with joinEntry...");
->>>>>>> c95cceaf
+    // Step 3: Direct fallback reconstruction with joinEntry support
+    logger.info("\n🔧 Step 3: Reconstructing database from log entries with joinEntry...");
     const fallbackResult = await reconstructWithoutManifest(
       orbitdb,
       logEntryBlocks,
@@ -1408,11 +1379,7 @@
     // ... rest of existing code remains the same ...
 
     // Step 3: Intelligent block analysis
-<<<<<<< HEAD
-    logger.info("\n🔍 Step 3: Analyzing block structure ...");
-=======
-    logger.info("Step 3: Analyzing block structure...");
->>>>>>> c95cceaf
+    logger.info("\n🔍 Step 3: Analyzing block structure...");
     const analysis = await analyzeBlocks(
       orbitdb.ipfs.blockstore,
       downloadedBlocks,
@@ -1464,31 +1431,17 @@
       databaseType = correctManifest.content.type;
       logger.info(`   📋 Database type from manifest: ${databaseType}`);
     } else {
-<<<<<<< HEAD
-      logger.info(`   🔍 Inferred database type: ${databaseType}`);
-=======
       logger.debug(`Inferred database type: ${databaseType}`);
->>>>>>> c95cceaf
     }
     
     const reconstructedDB = await orbitdb.open(
       databaseAddress,
       config.dbConfig ? config.dbConfig : { type: databaseType },
     );
-<<<<<<< HEAD
-    logger.info("config.dbConfig", config.dbConfig);
-    logger.info("reconstructedDB.dbName", reconstructedDB.dbName);
-    // const reconstructedDB = await orbitdb.open(config.dbName, config.dbConfig?config.dbConfig:{type: 'keyvalue'})
-    // Wait for entries to load
-    logger.info("   ⏳ Waiting for entries to load...");
-    await new Promise((resolve) => setTimeout(resolve, config.timeout / 10));
-    const reconstructedEntries = await reconstructedDB.all();
-    logger.info("   ⏳ Waiting for entries to load...");
-=======
     
     // OPTIMIZED: Only join HEAD entries - OrbitDB will traverse backward automatically
-    console.log("   🔗 Step 4a: Joining HEAD entries to reconstruct complete log...");
-    console.log(`   🎯 Found ${analysis.potentialHeads.length} HEAD(s) in ${analysis.logEntryBlocks.length} total log entries`);
+    logger.info("   🔗 Step 4a: Joining HEAD entries to reconstruct complete log...");
+    logger.info(`   🎯 Found ${analysis.potentialHeads.length} HEAD(s) in ${analysis.logEntryBlocks.length} total log entries`);
     let joinedHeads = 0;
     
     // Only process HEAD entries - OrbitDB automatically traverses backward from each head
@@ -1500,7 +1453,7 @@
         );
         
         if (!logEntryBlock) {
-          console.warn(`   ⚠️ HEAD ${headCID.slice(0, 12)}... not found in log entry blocks`);
+          logger.warn(`   ⚠️ HEAD ${headCID.slice(0, 12)}... not found in log entry blocks`);
           continue;
         }
         
@@ -1522,26 +1475,25 @@
         const updated = await reconstructedDB.log.joinEntry(entryData);
         if (updated) {
           joinedHeads++;
-          console.log(`   ✓ Joined HEAD ${joinedHeads}/${analysis.potentialHeads.length}: ${headCID.slice(0, 12)}...`);
-          console.log(`      (OrbitDB will automatically traverse and load all connected entries)`);
+          logger.info(`   ✓ Joined HEAD ${joinedHeads}/${analysis.potentialHeads.length}: ${headCID.slice(0, 12)}...`);
+          logger.info(`      (OrbitDB will automatically traverse and load all connected entries)`);
         } else {
-          console.log(`   → HEAD already in log: ${headCID.slice(0, 12)}...`);
+          logger.info(`   → HEAD already in log: ${headCID.slice(0, 12)}...`);
         }
       } catch (joinError) {
-        console.warn(`   ⚠️ Failed to join HEAD ${headCID}: ${joinError.message}`);
+        logger.warn(`   ⚠️ Failed to join HEAD ${headCID}: ${joinError.message}`);
         // Continue with other heads even if one fails
       }
     }
     
-    console.log(`   📊 Successfully joined ${joinedHeads}/${analysis.potentialHeads.length} HEAD entries`);
+    logger.info(`   📊 Successfully joined ${joinedHeads}/${analysis.potentialHeads.length} HEAD entries`);
     
     // Wait for log to settle after joining entries
-    console.log("   ⏳ Waiting for log to settle after joining entries...");
+    logger.info("   ⏳ Waiting for log to settle after joining entries...");
     await new Promise((resolve) => setTimeout(resolve, config.timeout / 5));
     
     const reconstructedEntries = await reconstructedDB.all();
-    console.log("   ⏳ Additional wait for entries to fully load...");
->>>>>>> c95cceaf
+    logger.info("   ⏳ Additional wait for entries to fully load...");
     await new Promise((resolve) => setTimeout(resolve, config.timeout / 10));
 
     // Handle different database types properly
@@ -1551,10 +1503,6 @@
       // For key-value databases, all() returns an object
       // Get the actual log entries to preserve hashes
       const logEntries = await reconstructedDB.log.values();
-<<<<<<< HEAD
-      logger.info("logEntries", logEntries);
-=======
->>>>>>> c95cceaf
       entriesArray = logEntries.map((logEntry) => ({
         hash: logEntry.hash,
         payload: logEntry.payload,
@@ -1568,18 +1516,11 @@
       entriesCount = entriesArray.length;
     }
 
-<<<<<<< HEAD
-    logger.info(`   📊 Reconstructed entries: ${entriesCount}`);
+    logger.info(`   📊 Final reconstructed entries: ${entriesCount}`);
     logger.info(`   🔍 Database type: ${reconstructedDB.type}`);
-
-    logger.info("✅ Mapping-Independent Restore completed successfully!");
-=======
-    console.log(`   📊 Final reconstructed entries: ${entriesCount}`);
-    console.log(`   🔍 Database type: ${reconstructedDB.type}`);
-    console.log(`   🔗 HEAD entries joined: ${joinedHeads}`);
-
-    console.log("✅ Mapping-Independent Restore with proper joinEntry completed successfully!");
->>>>>>> c95cceaf
+    logger.info(`   🔗 HEAD entries joined: ${joinedHeads}`);
+
+    logger.info("✅ Mapping-Independent Restore with proper joinEntry completed successfully!");
 
     return {
       success: true,
@@ -2126,13 +2067,8 @@
  * @param {Object} config - Configuration options
  * @returns {Promise<Object>} - Reconstruction results
  */
-<<<<<<< HEAD
-async function reconstructWithoutManifest(orbitdb, downloadedBlocks, config) {
-  logger.info("🔧 Starting fallback reconstruction without manifest...");
-=======
 export async function reconstructWithoutManifest(orbitdb, downloadedBlocks, config, useJoinEntry = false) {
-  console.log(`🔧 Starting fallback reconstruction without manifest ${useJoinEntry ? 'with joinEntry support' : '(legacy mode)'}...`);
->>>>>>> c95cceaf
+  logger.info(`🔧 Starting fallback reconstruction without manifest ${useJoinEntry ? 'with joinEntry support' : '(legacy mode)'}...`);
 
   const logEntries = [];
   const unknownBlocks = [];
@@ -2214,48 +2150,14 @@
   
   const database = await orbitdb.open(dbName, dbOptions);
 
-  logger.info(`   ✅ Created database: ${database.address}`);
-
-<<<<<<< HEAD
-  // Step 4: Sort entries by clock time and import them
-  logger.info("📥 Step 4: Importing entries in chronological order...");
-
-  // Sort by clock time to maintain order
-  logEntries.sort((a, b) => {
-    const timeA = a.content.clock?.time || 0;
-    const timeB = b.content.clock?.time || 0;
-    return timeA - timeB;
-  });
-
-  let importedCount = 0;
-  const importErrors = [];
-
-  for (const entry of logEntries) {
-    try {
-      await importEntryByType(database, entry, databaseType);
-      importedCount++;
-      logger.info(`   ✅ Imported entry ${importedCount}/${logEntries.length}`);
-    } catch (error) {
-      importErrors.push({ entry: entry.hash, error: error.message });
-      logger.warn(
-        `   ⚠️ Failed to import entry ${entry.hash.slice(0, 12)}...: ${error.message}`,
-      );
-    }
-  }
-
-  logger.info(
-    `   📊 Import complete: ${importedCount}/${logEntries.length} entries imported`,
-  );
-
-  if (importErrors.length > 0) {
-    logger.warn(`   ⚠️ ${importErrors.length} import errors occurred`);
-=======
+  logger.info("✅ Created database: ${database.address}");
+
   // Step 4: Import entries using appropriate method
   let importedCount = 0;
   const importErrors = [];
 
   if (useJoinEntry) {
-    console.log("📥 Step 4: Using joinEntry to properly reconstruct log...");
+    logger.info("📥 Step 4: Using joinEntry to properly reconstruct log...");
     
     // Sort by clock time to maintain order
     logEntries.sort((a, b) => {
@@ -2283,23 +2185,23 @@
         const updated = await database.log.joinEntry(entryData);
         if (updated) {
           importedCount++;
-          console.log(`   ✓ Joined entry ${importedCount}/${logEntries.length}: ${entry.hash.slice(0, 12)}...`);
+          logger.info(`   ✓ Joined entry ${importedCount}/${logEntries.length}: ${entry.hash.slice(0, 12)}...`);
         } else {
           // Entry might already be in the log
-          console.log(`   → Entry already processed: ${entry.hash.slice(0, 12)}...`);
+          logger.info(`   → Entry already processed: ${entry.hash.slice(0, 12)}...`);
         }
       } catch (error) {
         importErrors.push({ entry: entry.hash, error: error.message });
-        console.warn(
+        logger.warn(
           `   ⚠️ Failed to join entry ${entry.hash.slice(0, 12)}...: ${error.message}`,
         );
       }
     }
     
-    console.log(`   📊 Join complete: ${importedCount}/${logEntries.length} entries joined`);
+    logger.info(`   📊 Join complete: ${importedCount}/${logEntries.length} entries joined`);
     
   } else {
-    console.log("📥 Step 4: Importing entries in chronological order (legacy mode)...");
+    logger.info("📥 Step 4: Importing entries in chronological order (legacy mode)...");
 
     // Sort by clock time to maintain order
     logEntries.sort((a, b) => {
@@ -2312,23 +2214,22 @@
       try {
         await importEntryByType(database, entry, databaseType);
         importedCount++;
-        console.log(`   ✅ Imported entry ${importedCount}/${logEntries.length}`);
+        logger.info(`   ✅ Imported entry ${importedCount}/${logEntries.length}`);
       } catch (error) {
         importErrors.push({ entry: entry.hash, error: error.message });
-        console.warn(
+        logger.warn(
           `   ⚠️ Failed to import entry ${entry.hash.slice(0, 12)}...: ${error.message}`,
         );
       }
     }
   }
 
-  console.log(
+  logger.info(
     `   📊 ${useJoinEntry ? 'Join' : 'Import'} complete: ${importedCount}/${logEntries.length} entries ${useJoinEntry ? 'joined' : 'imported'}`,
   );
 
   if (importErrors.length > 0) {
-    console.warn(`   ⚠️ ${importErrors.length} ${useJoinEntry ? 'join' : 'import'} errors occurred`);
->>>>>>> c95cceaf
+    logger.warn(`   ⚠️ ${importErrors.length} ${useJoinEntry ? 'join' : 'import'} errors occurred`);
   }
 
   // Create fallback metadata
