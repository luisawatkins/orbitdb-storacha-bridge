--- conflicted
+++ resolved
@@ -14,11 +14,7 @@
 import { createOrbitDB } from "@orbitdb/core";
 import { LevelBlockstore } from "blockstore-level";
 import { LevelDatastore } from "datastore-level";
-<<<<<<< HEAD
-import { logger } from "./logger.js";
-=======
 import logger from "./logger.js";
->>>>>>> c95cceaf
 
 /**
  * Clean up OrbitDB directories
@@ -38,31 +34,22 @@
     for (const dir of orbitdbDirs) {
       try {
         await fs.promises.rm(dir.name, { recursive: true, force: true });
-<<<<<<< HEAD
-        logger.info({ directory: dir.name }, `🧹 Cleaned up: ${dir.name}`);
-=======
         logger.info(`Cleaned up: ${dir.name}`);
->>>>>>> c95cceaf
       } catch (error) {
-        logger.warn({ directory: dir.name, error: error.message }, `⚠️ Could not clean up ${dir.name}: ${error.message}`);
+        logger.warn(`Could not clean up ${dir.name}: ${error.message}`);
       }
     }
 
     if (orbitdbDirs.length === 0) {
-<<<<<<< HEAD
-      logger.info("🧹 No OrbitDB directories to clean up");
-=======
       logger.info("No OrbitDB directories to clean up");
->>>>>>> c95cceaf
     } else {
-      logger.info({ count: orbitdbDirs.length }, `🧹 Cleaned up ${orbitdbDirs.length} OrbitDB directories`);
+      logger.info(`Cleaned up ${orbitdbDirs.length} OrbitDB directories`);
     }
   } catch (error) {
-    logger.warn({ error: error.message }, `⚠️ Cleanup warning: ${error.message}`);
+    logger.warn(`Cleanup warning: ${error.message}`);
   }
 }
 
-<<<<<<< HEAD
 /**
  * Clean up all test-related directories and CAR files
  * This function removes all common test artifacts created during testing
@@ -102,11 +89,11 @@
   for (const dir of testDirectories) {
     try {
       await fs.promises.rm(dir, { recursive: true, force: true });
-        logger.info({ directory: dir }, `🧹 Removed test directory: ${dir}`);
+        logger.info(`Removed test directory: ${dir}`);
       cleanedDirs++;
     } catch (error) {
       if (error.code !== "ENOENT") {
-        logger.warn({ directory: dir, error: error.message }, `⚠️ Could not remove ${dir}: ${error.message}`);
+        logger.warn(`Could not remove ${dir}: ${error.message}`);
       }
     }
   }
@@ -121,22 +108,21 @@
     for (const carFile of carFiles) {
       try {
         await fs.promises.unlink(carFile.name);
-        logger.info(`🧹 Removed CAR file: ${carFile.name}`);
+        logger.info(`Removed CAR file: ${carFile.name}`);
         cleanedFiles++;
       } catch (error) {
-        logger.warn({ file: carFile.name, error: error.message }, `⚠️ Could not remove ${carFile.name}: ${error.message}`);
+        logger.warn(`Could not remove ${carFile.name}: ${error.message}`);
       }
     }
   } catch (error) {
-    logger.warn({ error: error.message }, `⚠️ Error scanning for CAR files: ${error.message}`);
+    logger.warn(`Error scanning for CAR files: ${error.message}`);
   }
 
   // Also clean up OrbitDB directories
   await cleanupOrbitDBDirectories();
 
   logger.info(
-    { directories: cleanedDirs, files: cleanedFiles },
-    `🧹 Comprehensive cleanup completed: ${cleanedDirs} directories, ${cleanedFiles} CAR files`,
+    `Comprehensive cleanup completed: ${cleanedDirs} directories, ${cleanedFiles} CAR files`,
   );
 }
 
@@ -151,7 +137,7 @@
   try {
     // Remove test directory
     await fs.promises.rm(testDir, { recursive: true, force: true });
-    logger.info({ directory: testDir }, `🧹 Removed test directory: ${testDir}`);
+    logger.info(`Removed test directory: ${testDir}`);
 
     // Remove associated CAR files if prefix provided
     if (carPrefix) {
@@ -166,26 +152,22 @@
 
         for (const carFile of carFiles) {
           await fs.promises.unlink(carFile.name);
-          logger.info({ file: carFile.name }, `🧹 Removed CAR file: ${carFile.name}`);
+          logger.info(`Removed CAR file: ${carFile.name}`);
         }
       } catch (error) {
         logger.warn(
-          { prefix: carPrefix, error: error.message },
-          `⚠️ Error cleaning CAR files with prefix ${carPrefix}: ${error.message}`,
+          `Error cleaning CAR files with prefix ${carPrefix}: ${error.message}`,
         );
       }
     }
   } catch (error) {
     if (error.code !== "ENOENT") {
       logger.warn(
-        { directory: testDir, error: error.message },
-        `⚠️ Could not clean up test directory ${testDir}: ${error.message}`,
+        `Could not clean up test directory ${testDir}: ${error.message}`,
       );
     }
   }
 }
-=======
->>>>>>> c95cceaf
 
 /**
  * Create a Helia/OrbitDB instance with specified suffix
